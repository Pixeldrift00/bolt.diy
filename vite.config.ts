--- conflicted
+++ resolved
@@ -33,13 +33,7 @@
     },
     plugins: [
       nodePolyfills({
-<<<<<<< HEAD
-        include: ['path', 'buffer'],
-        exclude: ['fs'],
-        protocolImports: true,
-=======
         include: ['path', 'buffer', 'process'],
->>>>>>> 5a0489f3
       }),
       config.mode !== 'test' && remixCloudflareDevProxy(),
       remixVitePlugin({
@@ -47,7 +41,7 @@
           v3_fetcherPersist: true,
           v3_relativeSplatPath: true,
           v3_throwAbortReason: true,
-          v3_lazyRouteDiscovery: true,
+          v3_lazyRouteDiscovery: true
         },
       }),
       UnoCSS(),
@@ -55,13 +49,7 @@
       chrome129IssuePlugin(),
       config.mode === 'production' && optimizeCssModules({ apply: 'build' }),
     ],
-    envPrefix: [
-      'VITE_',
-      'OPENAI_LIKE_API_BASE_URL',
-      'OLLAMA_API_BASE_URL',
-      'LMSTUDIO_API_BASE_URL',
-      'TOGETHER_API_BASE_URL',
-    ],
+    envPrefix: ["VITE_","OPENAI_LIKE_API_BASE_URL", "OLLAMA_API_BASE_URL", "LMSTUDIO_API_BASE_URL","TOGETHER_API_BASE_URL"],
     css: {
       preprocessorOptions: {
         scss: {
