--- conflicted
+++ resolved
@@ -4,35 +4,21 @@
 import { useSettings } from '~/lib/hooks/useSettings';
 
 export default function FeaturesTab() {
-<<<<<<< HEAD
+
   const { debug, enableDebugMode, isLocalModel, enableLocalModels, eventLogs, enableEventLogs, promptId, setPromptId } =
     useSettings();
-=======
-  const { debug, enableDebugMode, isLocalModel, enableLocalModels, eventLogs, enableEventLogs } = useSettings();
-
   const handleToggle = (enabled: boolean) => {
     enableDebugMode(enabled);
     enableEventLogs(enabled);
   };
 
->>>>>>> 825137a4
   return (
     <div className="p-4 bg-bolt-elements-bg-depth-2 border border-bolt-elements-borderColor rounded-lg mb-4">
       <div className="mb-6">
         <h3 className="text-lg font-medium text-bolt-elements-textPrimary mb-4">Optional Features</h3>
-<<<<<<< HEAD
-        <div className="flex items-center justify-between mb-6">
-          <span className="text-bolt-elements-textPrimary">Debug Info</span>
-          <Switch className="ml-auto" checked={debug} onCheckedChange={enableDebugMode} />
-        </div>
-        <div className="flex items-center justify-between mb-6">
-          <span className="text-bolt-elements-textPrimary">Event Logs</span>
-          <Switch className="ml-auto" checked={eventLogs} onCheckedChange={enableEventLogs} />
-=======
         <div className="flex items-center justify-between mb-2">
           <span className="text-bolt-elements-textPrimary">Debug Features</span>
           <Switch className="ml-auto" checked={debug} onCheckedChange={handleToggle} />
->>>>>>> 825137a4
         </div>
       </div>
 
@@ -41,13 +27,9 @@
         <p className="text-sm text-bolt-elements-textSecondary mb-4">
           Disclaimer: Experimental features may be unstable and are subject to change.
         </p>
-<<<<<<< HEAD
-        <div className="flex items-center justify-between pt-4 mb-4">
-          <span className="text-bolt-elements-textPrimary">Enable Local Models</span>
-=======
+
         <div className="flex items-center justify-between mb-2">
           <span className="text-bolt-elements-textPrimary">Experimental Providers</span>
->>>>>>> 825137a4
           <Switch className="ml-auto" checked={isLocalModel} onCheckedChange={enableLocalModels} />
         </div>
         <div className="flex items-start justify-between pt-4 mb-2 gap-2">
