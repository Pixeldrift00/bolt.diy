import React from 'react';
import { Switch } from '~/components/ui/Switch';
import { PromptLibrary } from '~/lib/common/prompt-library';
import { useSettings } from '~/lib/hooks/useSettings';

export default function FeaturesTab() {
  const {
    debug,
    enableDebugMode,
    isLocalModel,
    enableLocalModels,
    enableEventLogs,
<<<<<<< HEAD
    useLatestBranch,
    enableLatestBranch,
=======
    isLatestBranch,
    enableLatestBranch,
    promptId,
    setPromptId,
    autoSelectTemplate,
    setAutoSelectTemplate,
    enableContextOptimization,
    contextOptimizationEnabled,
>>>>>>> 31e03ce9
  } = useSettings();

  const handleToggle = (enabled: boolean) => {
    enableDebugMode(enabled);
    enableEventLogs(enabled);
  };

  return (
    <div className="p-4 bg-bolt-elements-bg-depth-2 border border-bolt-elements-borderColor rounded-lg mb-4">
      <div className="mb-6">
        <h3 className="text-lg font-medium text-bolt-elements-textPrimary mb-4">Optional Features</h3>
        <div className="space-y-4">
          <div className="flex items-center justify-between">
            <span className="text-bolt-elements-textPrimary">Debug Features</span>
            <Switch className="ml-auto" checked={debug} onCheckedChange={handleToggle} />
          </div>
          <div className="flex items-center justify-between">
            <div>
              <span className="text-bolt-elements-textPrimary">Use Main Branch</span>
<<<<<<< HEAD
              <p className="text-sm text-bolt-elements-textSecondary">
=======
              <p className="text-xs text-bolt-elements-textTertiary">
>>>>>>> 31e03ce9
                Check for updates against the main branch instead of stable
              </p>
            </div>
            <Switch className="ml-auto" checked={isLatestBranch} onCheckedChange={enableLatestBranch} />
          </div>
          <div className="flex items-center justify-between">
            <div>
              <span className="text-bolt-elements-textPrimary">Auto Select Code Template</span>
              <p className="text-xs text-bolt-elements-textTertiary">
                Let Bolt select the best starter template for your project.
              </p>
            </div>
            <Switch className="ml-auto" checked={autoSelectTemplate} onCheckedChange={setAutoSelectTemplate} />
          </div>
          <div className="flex items-center justify-between">
            <div>
              <span className="text-bolt-elements-textPrimary">Use Context Optimization</span>
              <p className="text-sm text-bolt-elements-textSecondary">
                redact file contents form chat and puts the latest file contents on the system prompt
              </p>
            </div>
            <Switch
              className="ml-auto"
              checked={contextOptimizationEnabled}
              onCheckedChange={enableContextOptimization}
            />
          </div>
        </div>
      </div>

      <div className="mb-6 border-t border-bolt-elements-borderColor pt-4">
        <h3 className="text-lg font-medium text-bolt-elements-textPrimary mb-4">Experimental Features</h3>
        <p className="text-sm text-bolt-elements-textSecondary mb-10">
          Disclaimer: Experimental features may be unstable and are subject to change.
        </p>
        <div className="flex flex-col">
          <div className="flex items-center justify-between mb-2">
            <span className="text-bolt-elements-textPrimary">Experimental Providers</span>
            <Switch className="ml-auto" checked={isLocalModel} onCheckedChange={enableLocalModels} />
          </div>
          <p className="text-xs text-bolt-elements-textTertiary mb-4">
            Enable experimental providers such as Ollama, LMStudio, and OpenAILike.
          </p>
        </div>
        <div className="flex items-start justify-between pt-4 mb-2 gap-2">
          <div className="flex-1 max-w-[200px]">
            <span className="text-bolt-elements-textPrimary">Prompt Library</span>
            <p className="text-xs text-bolt-elements-textTertiary mb-4">
              Choose a prompt from the library to use as the system prompt.
            </p>
          </div>
          <select
            value={promptId}
            onChange={(e) => setPromptId(e.target.value)}
            className="flex-1 p-2 ml-auto rounded-lg border border-bolt-elements-borderColor bg-bolt-elements-prompt-background text-bolt-elements-textPrimary focus:outline-none focus:ring-2 focus:ring-bolt-elements-focus transition-all text-sm min-w-[100px]"
          >
            {PromptLibrary.getList().map((x) => (
              <option key={x.id} value={x.id}>
                {x.label}
              </option>
            ))}
          </select>
        </div>
      </div>
    </div>
  );
}<|MERGE_RESOLUTION|>--- conflicted
+++ resolved
@@ -10,10 +10,6 @@
     isLocalModel,
     enableLocalModels,
     enableEventLogs,
-<<<<<<< HEAD
-    useLatestBranch,
-    enableLatestBranch,
-=======
     isLatestBranch,
     enableLatestBranch,
     promptId,
@@ -22,7 +18,6 @@
     setAutoSelectTemplate,
     enableContextOptimization,
     contextOptimizationEnabled,
->>>>>>> 31e03ce9
   } = useSettings();
 
   const handleToggle = (enabled: boolean) => {
@@ -42,11 +37,7 @@
           <div className="flex items-center justify-between">
             <div>
               <span className="text-bolt-elements-textPrimary">Use Main Branch</span>
-<<<<<<< HEAD
-              <p className="text-sm text-bolt-elements-textSecondary">
-=======
               <p className="text-xs text-bolt-elements-textTertiary">
->>>>>>> 31e03ce9
                 Check for updates against the main branch instead of stable
               </p>
             </div>
