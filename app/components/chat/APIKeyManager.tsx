import React, { useState } from 'react';
import { IconButton } from '~/components/ui/IconButton';
import type { ProviderInfo } from '~/types/model';

interface APIKeyManagerProps {
  provider: ProviderInfo;
  apiKey: string;
  setApiKey: (key: string) => void;
  getApiKeyLink?: string;
  labelForGetApiKey?: string;
}

<<<<<<< HEAD
export const ApiKeyManager: React.FC<APIKeyManagerProps> = ({ provider, apiKey, setApiKey }) => {
=======
export const APIKeyManager: React.FC<APIKeyManagerProps> = ({ provider, apiKey, setApiKey }) => {
>>>>>>> 9792e938
  const [isEditing, setIsEditing] = useState(false);
  const [tempKey, setTempKey] = useState(apiKey);

  const handleSave = () => {
    setApiKey(tempKey);
    setIsEditing(false);
  };

  return (
    <div className="flex items-start sm:items-center mt-2 mb-2 flex-col sm:flex-row">
      <div>
        <span className="text-sm text-bolt-elements-textSecondary">{provider?.name} API Key:</span>
        {!isEditing && (
          <div className="flex items-center mb-4">
            <span className="flex-1 text-xs text-bolt-elements-textPrimary mr-2">
              {apiKey ? '••••••••' : 'Not set (will still work if set in .env file)'}
            </span>
            <IconButton onClick={() => setIsEditing(true)} title="Edit API Key">
              <div className="i-ph:pencil-simple" />
            </IconButton>
          </div>
        )}
      </div>

      {isEditing ? (
        <div className="flex items-center gap-3 mt-2">
          <input
            type="password"
            value={tempKey}
            placeholder="Your API Key"
            onChange={(e) => setTempKey(e.target.value)}
            className="flex-1 px-2 py-1 text-xs lg:text-sm rounded border border-bolt-elements-borderColor bg-bolt-elements-prompt-background text-bolt-elements-textPrimary focus:outline-none focus:ring-2 focus:ring-bolt-elements-focus"
          />
          <IconButton onClick={handleSave} title="Save API Key">
            <div className="i-ph:check" />
          </IconButton>
          <IconButton onClick={() => setIsEditing(false)} title="Cancel">
            <div className="i-ph:x" />
          </IconButton>
        </div>
      ) : (
        <>
<<<<<<< HEAD
          <span className="flex-1 text-sm text-bolt-elements-textPrimary">
            {apiKey ? '••••••••' : 'Not set (will still work if set in .env file)'}
          </span>
          <IconButton onClick={() => setIsEditing(true)} title="Edit API Key">
            <div className="i-ph:pencil-simple" />
          </IconButton>

          {provider?.getApiKeyLink && (
            <IconButton onClick={() => window.open(provider?.getApiKeyLink)} title="Edit API Key">
              <span className="mr-2">{provider?.labelForGetApiKey || 'Get API Key'}</span>
=======
          {provider?.getApiKeyLink && (
            <IconButton className="ml-auto" onClick={() => window.open(provider?.getApiKeyLink)} title="Edit API Key">
              <span className="mr-2 text-xs lg:text-sm">{provider?.labelForGetApiKey || 'Get API Key'}</span>
>>>>>>> 9792e938
              <div className={provider?.icon || 'i-ph:key'} />
            </IconButton>
          )}
        </>
      )}
    </div>
  );
};<|MERGE_RESOLUTION|>--- conflicted
+++ resolved
@@ -10,11 +10,7 @@
   labelForGetApiKey?: string;
 }
 
-<<<<<<< HEAD
 export const ApiKeyManager: React.FC<APIKeyManagerProps> = ({ provider, apiKey, setApiKey }) => {
-=======
-export const APIKeyManager: React.FC<APIKeyManagerProps> = ({ provider, apiKey, setApiKey }) => {
->>>>>>> 9792e938
   const [isEditing, setIsEditing] = useState(false);
   const [tempKey, setTempKey] = useState(apiKey);
 
@@ -57,22 +53,9 @@
         </div>
       ) : (
         <>
-<<<<<<< HEAD
-          <span className="flex-1 text-sm text-bolt-elements-textPrimary">
-            {apiKey ? '••••••••' : 'Not set (will still work if set in .env file)'}
-          </span>
-          <IconButton onClick={() => setIsEditing(true)} title="Edit API Key">
-            <div className="i-ph:pencil-simple" />
-          </IconButton>
-
-          {provider?.getApiKeyLink && (
-            <IconButton onClick={() => window.open(provider?.getApiKeyLink)} title="Edit API Key">
-              <span className="mr-2">{provider?.labelForGetApiKey || 'Get API Key'}</span>
-=======
           {provider?.getApiKeyLink && (
             <IconButton className="ml-auto" onClick={() => window.open(provider?.getApiKeyLink)} title="Edit API Key">
               <span className="mr-2 text-xs lg:text-sm">{provider?.labelForGetApiKey || 'Get API Key'}</span>
->>>>>>> 9792e938
               <div className={provider?.icon || 'i-ph:key'} />
             </IconButton>
           )}
