--- conflicted
+++ resolved
@@ -101,14 +101,7 @@
       throw new Error('No baseUrl found for OLLAMA provider');
     }
 
-<<<<<<< HEAD
-    if (!baseUrl) {
-      throw new Error('No baseUrl found for OLLAMA provider');
-    }
-
-=======
     const isDocker = process.env.RUNNING_IN_DOCKER === 'true';
->>>>>>> 6f524fdf
     baseUrl = isDocker ? baseUrl.replace('localhost', 'host.docker.internal') : baseUrl;
     baseUrl = isDocker ? baseUrl.replace('127.0.0.1', 'host.docker.internal') : baseUrl;
 
