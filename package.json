{
  "name": "bolt",
  "description": "An AI Agent",
  "private": true,
  "license": "MIT",
  "sideEffects": false,
  "type": "module",
  "version": "0.0.5",
  "scripts": {
    "deploy": "npm run build && wrangler pages deploy",
    "build": "remix vite:build",
    "build:electron": "remix vite:build --config vite-electron.config.js",
    "dev": "node pre-start.cjs  && remix vite:dev",
    "test": "vitest --run",
    "test:watch": "vitest",
    "lint": "eslint --cache --cache-location ./node_modules/.cache/eslint app",
    "lint:fix": "npm run lint -- --fix && prettier app --write",
    "start:windows": "wrangler pages dev ./build/client",
    "start:unix": "bindings=$(./bindings.sh) && wrangler pages dev ./build/client $bindings",
    "start": "node -e \"const { spawn } = require('child_process'); const isWindows = process.platform === 'win32'; const cmd = isWindows ? 'npm run start:windows' : 'npm run start:unix'; const child = spawn(cmd, { shell: true, stdio: 'inherit' }); child.on('exit', code => process.exit(code));\"",
    "dockerstart": "bindings=$(./bindings.sh) && wrangler pages dev ./build/client $bindings --ip 0.0.0.0 --port 5173 --no-show-interactive-dev-session",
    "dockerrun": "docker run -it -d --name bolt-ai-live -p 5173:5173 --env-file .env.local bolt-ai",
    "dockerbuild:prod": "docker build -t bolt-ai:production -t bolt-ai:latest --target bolt-ai-production .",
    "dockerbuild": "docker build -t bolt-ai:development -t bolt-ai:latest --target bolt-ai-development .",
    "typecheck": "tsc",
    "typegen": "wrangler types",
    "preview": "pnpm run build && pnpm run start",
    "prepare": "husky",
    "electron:dev": "pnpm electron:dev:main",
    "electron:dev:renderer": "cross-env NODE_ENV=development pnpm exec electron electron/dev-server.mjs",
    "electron:dev:main": "cross-env NODE_ENV=development pnpm run electron:build:deps && electron build/electron/main/index.mjs",
    "electron:build:start": "electron-builder start",
    "electron:build:deps": "concurrently \"pnpm electron:build:main\" \"pnpm electron:build:preload\" --kill-others-on-fail",
    "electron:build:main": "vite build --config ./electron/main/vite.config.ts",
    "electron:build:preload": "vite build --config ./electron/preload/vite.config.ts",
    "electron:build:unpack": "rm -rf dist && pnpm build:electron && pnpm electron:build:deps && electron-builder --dir"
  },
  "engines": {
    "node": ">=18.18.0"
  },
  "dependencies": {
    "@ai-sdk/anthropic": "^0.0.39",
    "@ai-sdk/cohere": "^1.0.3",
    "@ai-sdk/google": "^0.0.52",
    "@ai-sdk/mistral": "^0.0.43",
    "@ai-sdk/openai": "^0.0.66",
    "@codemirror/autocomplete": "^6.18.3",
    "@codemirror/commands": "^6.7.1",
    "@codemirror/lang-cpp": "^6.0.2",
    "@codemirror/lang-css": "^6.3.1",
    "@codemirror/lang-html": "^6.4.9",
    "@codemirror/lang-javascript": "^6.2.2",
    "@codemirror/lang-json": "^6.0.1",
    "@codemirror/lang-markdown": "^6.3.1",
    "@codemirror/lang-python": "^6.1.6",
    "@codemirror/lang-sass": "^6.0.2",
    "@codemirror/lang-vue": "^0.1.3",
    "@codemirror/lang-wast": "^6.0.2",
    "@codemirror/language": "^6.10.6",
    "@codemirror/search": "^6.5.8",
    "@codemirror/state": "^6.4.1",
    "@codemirror/view": "^6.35.0",
    "@iconify-json/ph": "^1.2.1",
    "@iconify-json/svg-spinners": "^1.2.1",
    "@lezer/highlight": "^1.2.1",
    "@nanostores/react": "^0.7.3",
    "@octokit/rest": "^21.0.2",
    "@octokit/types": "^13.6.2",
    "@openrouter/ai-sdk-provider": "^0.0.5",
    "@radix-ui/react-context-menu": "^2.2.2",
    "@radix-ui/react-dialog": "^1.1.2",
    "@radix-ui/react-dropdown-menu": "^2.1.2",
    "@radix-ui/react-separator": "^1.1.0",
    "@radix-ui/react-switch": "^1.1.1",
    "@radix-ui/react-tooltip": "^1.1.4",
    "@remix-run/cloudflare": "^2.15.0",
    "@remix-run/cloudflare-pages": "^2.15.0",
    "@remix-run/node": "^2.15.0",
    "@remix-run/react": "^2.15.0",
    "@uiw/codemirror-theme-vscode": "^4.23.6",
    "@unocss/reset": "^0.61.9",
    "@webcontainer/api": "1.3.0-internal.10",
    "@xterm/addon-fit": "^0.10.0",
    "@xterm/addon-web-links": "^0.11.0",
    "@xterm/xterm": "^5.5.0",
    "ai": "^4.0.13",
    "chalk": "^5.4.1",
    "date-fns": "^3.6.0",
    "diff": "^5.2.0",
<<<<<<< HEAD
    "electron-log": "^5.2.3",
    "electron-store": "^10.0.0",
    "electron-updater": "^6.3.9",
=======
    "dotenv": "^16.4.7",
>>>>>>> 31e03ce9
    "file-saver": "^2.0.5",
    "framer-motion": "^11.12.0",
    "ignore": "^6.0.2",
    "isbot": "^4.4.0",
    "isomorphic-git": "^1.27.2",
    "istextorbinary": "^9.5.0",
    "jose": "^5.9.6",
    "js-cookie": "^3.0.5",
    "jszip": "^3.10.1",
    "mime": "^4.0.4",
    "nanostores": "^0.10.3",
    "ollama-ai-provider": "^0.15.2",
    "react": "^18.3.1",
    "react-dom": "^18.3.1",
    "react-hotkeys-hook": "^4.6.1",
    "react-markdown": "^9.0.1",
    "react-resizable-panels": "^2.1.7",
    "react-toastify": "^10.0.6",
    "rehype-raw": "^7.0.0",
    "rehype-sanitize": "^6.0.0",
    "remark-gfm": "^4.0.0",
    "remix-island": "^0.2.0",
    "remix-utils": "^7.7.0",
    "shiki": "^1.24.0",
    "unist-util-visit": "^5.0.0",
    "zod": "^3.23.8"
  },
  "devDependencies": {
    "@blitz/eslint-plugin": "0.1.0",
    "@cloudflare/workers-types": "^4.20241127.0",
    "@remix-run/dev": "^2.15.0",
    "@remix-run/serve": "^2.15.0",
    "@types/diff": "^5.2.3",
    "@types/dom-speech-recognition": "^0.0.4",
    "@types/electron": "^1.6.10",
    "@types/file-saver": "^2.0.7",
    "@types/js-cookie": "^3.0.6",
    "@types/react": "^18.3.12",
    "@types/react-dom": "^18.3.1",
    "concurrently": "^8.2.2",
    "cross-env": "^7.0.3",
    "electron": "^33.2.0",
    "electron-builder": "^25.1.8",
    "fast-glob": "^3.3.2",
    "husky": "9.1.7",
    "is-ci": "^3.0.1",
    "node-fetch": "^3.3.2",
    "pnpm": "^9.14.4",
    "prettier": "^3.4.1",
    "rimraf": "^4.4.1",
    "sass-embedded": "^1.81.0",
    "typescript": "^5.7.2",
    "unified": "^11.0.5",
    "unocss": "^0.61.9",
    "vite": "^5.4.11",
    "vite-plugin-copy": "^0.1.6",
    "vite-plugin-node-polyfills": "^0.22.0",
    "vite-plugin-optimize-css-modules": "^1.1.0",
    "vite-tsconfig-paths": "^4.3.2",
    "vitest": "^2.1.7",
    "wait-on": "^6.0.1",
    "wrangler": "^3.91.0"
  },
  "resolutions": {
    "@typescript-eslint/utils": "^8.0.0-alpha.30"
  },
  "packageManager": "pnpm@9.4.0"
}<|MERGE_RESOLUTION|>--- conflicted
+++ resolved
@@ -87,13 +87,10 @@
     "chalk": "^5.4.1",
     "date-fns": "^3.6.0",
     "diff": "^5.2.0",
-<<<<<<< HEAD
     "electron-log": "^5.2.3",
     "electron-store": "^10.0.0",
     "electron-updater": "^6.3.9",
-=======
     "dotenv": "^16.4.7",
->>>>>>> 31e03ce9
     "file-saver": "^2.0.5",
     "framer-motion": "^11.12.0",
     "ignore": "^6.0.2",
